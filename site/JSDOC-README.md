--- conflicted
+++ resolved
@@ -1,9 +1,6 @@
 # Fabric Composer API
-<<<<<<< HEAD
-Fabric Composer  is an application development framework for building blockchain applications based on Hyperledger. This is the API JSDoc for the Concerto Client, Admin and Runtime Javascript APIs.
-=======
 Fabric Composer  is an application development framework for building blockchain applications based on Hyperledger. This is the API JSDoc for the Fabric Composer Client, Admin and Runtime Javascript APIs.
->>>>>>> f02310df
+
 
 ## Overview
 The major components of Fabric Composer are:
@@ -11,19 +8,10 @@
 1. The Fabric Composer language for describing the structure of resources (assets, participants
 and transactions) that participate in a blockchain backed business network.
 2. Javascript APIs to query, create, update and delete resources and submit transactions
-<<<<<<< HEAD
  from client applications. Fabric Composer resources are stored on the blockchain.
 3. Javascript transaction processor functions that runs on Hyperledger when transactions are
 submitted for processing. These functions may update the state of resources
 stored on the blockchain via server-side Fabric Composer APIs.
-=======
- from client applications. Fabric Composer  resources are stored on the blockchain.
-3. Javascript transaction processor functions that runs on Hyperledger when transactions are
-submitted for processing. These functions may update the state of resources
-stored on the blockchain via server-side Fabric Composer APIs.
-4. The Composer utility and tools to interactively test Fabric Composer based
-solutions.
->>>>>>> f02310df
 
 ##  Resources
 
