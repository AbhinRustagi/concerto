--- conflicted
+++ resolved
@@ -779,12 +779,10 @@
                 this.importWildcardNamespaces.push(imp.namespace);
                 break;
             case `${MetaModelNamespace}.ImportTypes`:
-<<<<<<< HEAD
             case 'ImportTypes':
                 imp.types.forEach( type => {
                     this.importShortNames.set(type, `${imp.namespace}.${type}`);
                 });
-=======
                 if (this.getModelManager().isAliasedTypeEnabled()) {
                     const aliasedTypes = new Map();
                     if (imp.aliasedTypes) {
@@ -815,7 +813,6 @@
                         this.importShortNames.set(type,`${imp.namespace}.${type}`);
                     });
                 }
->>>>>>> c252d829
                 break;
             default:
                 this.importShortNames.set(imp.name, ModelUtil.importFullyQualifiedNames(imp)[0]);
