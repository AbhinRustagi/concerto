<header>
<<<<<<< HEAD
  <nav class="indexnav">
    <div class="navcontent">
        <div class="navlogo">
            <p class="brand"><b>Fabric</b> Composer Playground</p>
        </div>
        <div class="links">
            <button class="action"  [routerLink]="['./editor']" [routerLinkActive]="['active']">Define</button>
            <button class="action"  [routerLink]="['./test']" [routerLinkActive]="['active']">Test</button>
        </div>
        <div class="icon-links">
            <button class="action icon"  [routerLink]="['./settings']" [routerLinkActive]="['active']">
              <svg class="ibm-icon" aria-hidden="true">
                <use xlink:href="#icon-world_24"></use>
              </svg>
            </button>
        </div>
=======
  <h2><b>Fabric</b> Composer Playground</h2>
  <nav>
    <div class="links">
      <button class="action"  [routerLink]="['./editor']" [routerLinkActive]="['active']">Define</button>
      <button class="action"  [routerLink]="['./test']" [routerLinkActive]="['active']">Test</button>
    </div>
    <div>
      <button type="button" class="action"  [routerLink]="['./profile']" [routerLinkActive]="['active']">
        <svg class="ibm-icon" aria-hidden="true">
          <use xlink:href="#icon-world_24"></use>
        </svg>
      </button>

>>>>>>> fb5ced12
    </div>
  </nav>
</header>
<main class="main-container">
  <router-outlet></router-outlet>
</main>
<template ngbModalContainer></template><|MERGE_RESOLUTION|>--- conflicted
+++ resolved
@@ -1,5 +1,4 @@
 <header>
-<<<<<<< HEAD
   <nav class="indexnav">
     <div class="navcontent">
         <div class="navlogo">
@@ -16,21 +15,6 @@
               </svg>
             </button>
         </div>
-=======
-  <h2><b>Fabric</b> Composer Playground</h2>
-  <nav>
-    <div class="links">
-      <button class="action"  [routerLink]="['./editor']" [routerLinkActive]="['active']">Define</button>
-      <button class="action"  [routerLink]="['./test']" [routerLinkActive]="['active']">Test</button>
-    </div>
-    <div>
-      <button type="button" class="action"  [routerLink]="['./profile']" [routerLinkActive]="['active']">
-        <svg class="ibm-icon" aria-hidden="true">
-          <use xlink:href="#icon-world_24"></use>
-        </svg>
-      </button>
-
->>>>>>> fb5ced12
     </div>
   </nav>
 </header>
