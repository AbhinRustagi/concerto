import {Component, ViewEncapsulation} from '@angular/core';
import {ActivatedRoute, Router, NavigationEnd} from '@angular/router';

import {NgbModal} from '@ng-bootstrap/ng-bootstrap';

import {AppState} from './app.service';
import {AdminService} from './services/admin.service';
import {ClientService} from './services/client.service';
import {AlertService} from './services/alert.service';
import {ConnectionProfileService} from './connectionprofile.service';
import {WalletService} from './wallet.service';
import {IdentityService} from './identity.service';
import {InitializationService} from './initialization.service';
import {AddIdentityComponent} from './addidentity';
import {BusyComponent} from './busy';
import {ErrorComponent} from './error';
import {ResetComponent} from './reset';
import {SuccessComponent} from './success';


import {WelcomeComponent} from './welcome';

import {WelcomeComponent} from './welcome';

const LZString = require('lz-string');

const composerPackageVersion = require('../../package.json').version;

/*
 * App Component
 * Top Level Component
 */
@Component({
  selector: 'app',
  encapsulation: ViewEncapsulation.None,
  styles: [
    require('../assets/styles/composer.scss').toString(),
    require('codemirror/lib/codemirror.css'),
    require('codemirror/addon/scroll/simplescrollbars.css'),
    require('./app.component.scss').toString()
  ],
  templateUrl: './app.component.html'
})
export class AppComponent {
  angularclassLogo = 'assets/img/angularclass-avatar.png';
  name = 'Angular 2 Webpack Starter';
  url = 'https://twitter.com/AngularClass';

  private connectionProfiles: any = [];
  private currentConnectionProfile: any = null;
  private identities: any = [];
  private currentIdentity: any = null;
  private subs: any = null;

  private composerPackageVersion = composerPackageVersion;
  private composerRuntimeVersion = '<none>';
  private participantFQI = '<none>';

  constructor(public appState: AppState,
              private route: ActivatedRoute,
              private router: Router,
              private adminService: AdminService,
              private clientService: ClientService,
              private connectionProfileService: ConnectionProfileService,
              private walletService: WalletService,
              private identityService: IdentityService,
              private initializationService: InitializationService,
              private alertService: AlertService,
              private modalService: NgbModal) {

  }

  ngOnInit() {
    console.log('Initial App State', this.appState.state);
    // Subscribe for status updates.
    this.subs = [
      this.alertService.busyStatus$.subscribe((busyStatus) => {
        this.onBusyStatus(busyStatus);
      }),
      this.alertService.errorStatus$.subscribe((errorStatus) => {
        this.onErrorStatus(errorStatus);
      }),
      this.alertService.successStatus$.subscribe((successStatus) => {
        this.onSuccessStatus(successStatus);
      }),
      this.adminService.connectionProfileChanged$.subscribe(() => {
        this.updateConnectionData();
      }),
      this.route.queryParams.subscribe((queryParams) => {
        this.queryParamsUpdated(queryParams);
<<<<<<< HEAD
      })
    ];

    this.openWelcomeModal();
=======
      }),
      this.router.events
        .filter(e => e instanceof NavigationEnd).subscribe((e) => {
          if(e.url === '/') {
            this.openWelcomeModal();
          }
      })];
>>>>>>> 6560fb2c
  }

  ngOnDestroy() {
    this.subs.forEach((sub) => {
      sub.unsubscribe();
    });
  }

  queryParamsUpdated(queryParams: Object): Promise <any> {
    // Check for the invitation if specified.
    let invitation = queryParams['invitation'];
    if (invitation) {
      let invitationData = JSON.parse(LZString.decompressFromEncodedURIComponent(invitation));
      let connectionProfileName = invitationData.connectionProfileName;
      let connectionProfile = invitationData.connectionProfile;
      let userID = invitationData.userID;
      let userSecret = invitationData.userSecret;
      // Create the connection profile and set it as the default.
      this.adminService.getAdminConnection().createProfile(connectionProfileName, connectionProfile);
      this.connectionProfileService.setCurrentConnectionProfile(connectionProfileName);
      // Add the credentials to the wallet.
      let wallet = this.walletService.getWallet(connectionProfileName);
      return wallet.contains(userID)
        .then((exists) => {
          if (exists) {
            return wallet.update(userID, userSecret);
          } else {
            return wallet.add(userID, userSecret);
          }
        })
        .then(() => {
          return this.identityService.setIdentity(connectionProfileName, userID);
        })
        .then(() => {
          return this.router.navigate(['/editor'])
            .then((result) => {
              if (result) {
                window.location.reload();
              } else {
                throw new Error('Failed to navigate to main page');
              }
            });
        })
        .catch((error) => {
          this.alertService.errorStatus$.next(error);
        });
    } else {
      console.log('no invitation here');
    }

    // We load the connection profiles now, so we can immediately populate the menu.
    this.currentConnectionProfile = this.connectionProfileService.getCurrentConnectionProfile();
    return this.updateConnectionData()
      .then(() => {
        return this.initializationService.initialize();
      })
      .then(() => {
        return this.clientService.getBusinessNetworkConnection().ping();
      })
      .then((ping) => {
        this.composerRuntimeVersion = ping.version || this.composerRuntimeVersion;
        this.participantFQI = ping.participant || this.participantFQI;
        // We then load the connection profiles again, as the connect calls may have
        // created versions of the default connection profiles.
        return this.updateConnectionData();
      })
      .then(() => {
        return this.identityService.getCurrentIdentity();
      })
      .then((currentIdentity) => {
        this.currentIdentity = currentIdentity;
      });
  }

  reset(): Promise <any> {
    return this.modalService.open(ResetComponent).result.then((result) => {
      if (result) {
        window.location.reload();
      }
    });
  }

  private updateConnectionData(): Promise <any > {
    let newConnectionProfiles = [];
    return this.adminService.getAdminConnection().getAllProfiles()
      .then((connectionProfiles) => {
        let keys = Object.keys(connectionProfiles).sort();
        keys.forEach((key) => {
          let connectionProfile = connectionProfiles[key];
          newConnectionProfiles.push({
            name: key,
            profile: connectionProfile,
            default: key === '$default'
          });
        });
        this.connectionProfiles = newConnectionProfiles;
        return this.identityService.getCurrentIdentities();
      })
      .then((identities) => {
        this.identities = identities;
      });
  }

  private changeCurrentConnectionProfile(connectionProfile): Promise <any> {
    console.log('Changing current connection profile', connectionProfile.name);
    return this.identityService.getIdentities(connectionProfile.name)
      .then((credentials) => {
        // If there are no credentials in the wallet then we need to ask.
        if (credentials.length === 0) {
          console.log('No credentials in wallet');
          // Ask for a new identity.
          return this.addIdentity(connectionProfile.name)
            .then((identity) => {
              if (identity) {
                // Set the current identity to the new identity.
                this.identityService.setIdentity(connectionProfile.name, identity);
                return identity;
              }
            });
          // Otherwise there are credentials in the wallet, but we need to check
          // that the current identity is valid.
        } else {
          console.log('Have credentials in wallet', credentials.join(', '));
          // Get the current identity.
          return this.identityService.getIdentity(connectionProfile.name)
            .then((identity) => {
              // Does it exist in the list, if not select another oen.
              if (credentials.indexOf(identity) === -1) {
                // Select the first identity.
                identity = credentials[0];
                // Set the current identity to the first identity.
                this.identityService.setIdentity(connectionProfile.name, identity);
              }
              return identity;
            });
        }
      }).then((result) => {
        if (result) {
          this.connectionProfileService.setCurrentConnectionProfile(connectionProfile.name);
          window.location.reload();
        }
      });
  }

  private addIdentity(connectionProfile ?: string): Promise < string > {
    let modalRef = this.modalService.open(AddIdentityComponent);
    modalRef.componentInstance.connectionProfileOverride = connectionProfile;

    return modalRef.result.then((result) => {
      if (result) {
        return this.updateConnectionData()
          .then(() => {
            return result;
          });
      } else {
        return result;
      }
    });
  }

  private changeCurrentIdentity(identity) {
    this.identityService.setCurrentIdentity(identity);
    window.location.reload();
  }

  private onBusyStatus(busyStatus) {
    let currentConnectionProfile = this.connectionProfileService.getCurrentConnectionProfile();
    if (currentConnectionProfile === '$default') {
      // Don't show the modal for the web runtime, as it's too fast to care.
      return;
    }
    if (busyStatus) {
      const modalRef = this.modalService.open(BusyComponent);
      modalRef.componentInstance.busy = busyStatus;
    }
  }

  private onErrorStatus(errorStatus) {
    if (errorStatus) {
      const modalRef = this.modalService.open(ErrorComponent);
      modalRef.componentInstance.error = errorStatus;
    }
  }

<<<<<<< HEAD
=======
  private onSuccessStatus(successStatus) {
    if (successStatus) {
      const modalRef  = this.modalService.open(SuccessComponent);
      modalRef.componentInstance.success = successStatus;
    }
  }
>>>>>>> 6560fb2c
  private openWelcomeModal() {
    this.modalService.open(WelcomeComponent);
  }

}<|MERGE_RESOLUTION|>--- conflicted
+++ resolved
@@ -17,8 +17,6 @@
 import {ResetComponent} from './reset';
 import {SuccessComponent} from './success';
 
-
-import {WelcomeComponent} from './welcome';
 
 import {WelcomeComponent} from './welcome';
 
@@ -88,12 +86,6 @@
       }),
       this.route.queryParams.subscribe((queryParams) => {
         this.queryParamsUpdated(queryParams);
-<<<<<<< HEAD
-      })
-    ];
-
-    this.openWelcomeModal();
-=======
       }),
       this.router.events
         .filter(e => e instanceof NavigationEnd).subscribe((e) => {
@@ -101,7 +93,6 @@
             this.openWelcomeModal();
           }
       })];
->>>>>>> 6560fb2c
   }
 
   ngOnDestroy() {
@@ -286,15 +277,12 @@
     }
   }
 
-<<<<<<< HEAD
-=======
   private onSuccessStatus(successStatus) {
     if (successStatus) {
       const modalRef  = this.modalService.open(SuccessComponent);
       modalRef.componentInstance.success = successStatus;
     }
   }
->>>>>>> 6560fb2c
   private openWelcomeModal() {
     this.modalService.open(WelcomeComponent);
   }
