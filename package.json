--- conflicted
+++ resolved
@@ -37,15 +37,9 @@
     "sinon-as-promised": "^4.0.2"
   },
   "dependencies": {
-<<<<<<< HEAD
-    "@ibm/ibm-concerto-admin": "unstable",
-    "@ibm/ibm-concerto-client": "unstable",
-    "@ibm/ibm-concerto-common": "unstable",
-=======
     "@ibm/ibm-concerto-admin": "~0.2.0-0",
     "@ibm/ibm-concerto-client": "~0.2.0-0",
     "@ibm/ibm-concerto-common": "~0.2.0-0",
->>>>>>> eff2fb68
     "homedir": "^0.6.0",
     "moment": "^2.17.1",
     "nunjucks": "^3.0.0",
