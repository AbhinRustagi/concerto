--- conflicted
+++ resolved
@@ -1,12 +1,8 @@
 {
   "devDependencies": {
     "colors": "^1.1.2",
-<<<<<<< HEAD
-    "lerna": "2.0.0-beta.37",
-=======
     "lerna": "2.0.0-beta.32",
     "licensecheck": "^1.3.0",
->>>>>>> d1e1f8ba
     "moment": "^2.17.1",
     "semver": "^5.3.0",
     "sleep-promise": "^2.0.0"
